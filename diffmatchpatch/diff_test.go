// Copyright (c) 2012-2016 The go-diff authors. All rights reserved.
// https://github.com/sergi/go-diff
// See the included LICENSE file for license details.
//
// go-diff is a Go implementation of Google's Diff, Match, and Patch library
// Original library is Copyright (c) 2006 Google Inc.
// http://code.google.com/p/google-diff-match-patch/

package diffmatchpatch

import (
	"bytes"
	"fmt"
	"io/ioutil"
	"os"
	"strconv"
	"strings"
	"testing"
	"time"
	"unicode/utf8"

	"github.com/stretchr/testify/assert"
)

func pretty(diffs []Diff) string {
	var w bytes.Buffer

	for i, diff := range diffs {
		_, _ = w.WriteString(fmt.Sprintf("%v. ", i))

		switch diff.Type {
		case DiffInsert:
			_, _ = w.WriteString("DiffIns")
		case DiffDelete:
			_, _ = w.WriteString("DiffDel")
		case DiffEqual:
			_, _ = w.WriteString("DiffEql")
		default:
			_, _ = w.WriteString("Unknown")
		}

		_, _ = w.WriteString(fmt.Sprintf(": %v\n", diff.Text))
	}

	return w.String()
}

func diffRebuildTexts(diffs []Diff) []string {
	texts := []string{"", ""}

	for _, d := range diffs {
		if d.Type != DiffInsert {
			texts[0] += d.Text
		}
		if d.Type != DiffDelete {
			texts[1] += d.Text
		}
	}

	return texts
}

func TestDiffCommonPrefix(t *testing.T) {
	type TestCase struct {
		Name string

		Text1 string
		Text2 string

		Expected int
	}

	dmp := New()

	for i, tc := range []TestCase{
		{"Null", "abc", "xyz", 0},
		{"Non-null", "1234abcdef", "1234xyz", 4},
		{"Whole", "1234", "1234xyz", 4},
	} {
		actual := dmp.DiffCommonPrefix(tc.Text1, tc.Text2)
		assert.Equal(t, tc.Expected, actual, fmt.Sprintf("Test case #%d, %s", i, tc.Name))
	}
}

func BenchmarkDiffCommonPrefix(b *testing.B) {
	s := "ABCDEFGHIJKLMNOPQRSTUVWXYZÅÄÖ"

	dmp := New()

	for i := 0; i < b.N; i++ {
		dmp.DiffCommonPrefix(s, s)
	}
}

func TestCommonPrefixLength(t *testing.T) {
	type TestCase struct {
		Text1 string
		Text2 string

		Expected int
	}

	for i, tc := range []TestCase{
		{"abc", "xyz", 0},
		{"1234abcdef", "1234xyz", 4},
		{"1234", "1234xyz", 4},
	} {
		actual := commonPrefixLength([]rune(tc.Text1), []rune(tc.Text2))
		assert.Equal(t, tc.Expected, actual, fmt.Sprintf("Test case #%d, %#v", i, tc))
	}
}

func TestDiffCommonSuffix(t *testing.T) {
	type TestCase struct {
		Name string

		Text1 string
		Text2 string

		Expected int
	}

	dmp := New()

	for i, tc := range []TestCase{
		{"Null", "abc", "xyz", 0},
		{"Non-null", "abcdef1234", "xyz1234", 4},
		{"Whole", "1234", "xyz1234", 4},
	} {
		actual := dmp.DiffCommonSuffix(tc.Text1, tc.Text2)
		assert.Equal(t, tc.Expected, actual, fmt.Sprintf("Test case #%d, %s", i, tc.Name))
	}
}

var SinkInt int // exported sink var to avoid compiler optimizations in benchmarks

func BenchmarkDiffCommonSuffix(b *testing.B) {
	s := "ABCDEFGHIJKLMNOPQRSTUVWXYZÅÄÖ"

	dmp := New()

	b.ResetTimer()

	for i := 0; i < b.N; i++ {
		SinkInt = dmp.DiffCommonSuffix(s, s)
	}
}

func BenchmarkCommonLength(b *testing.B) {
	data := []struct {
		name string
		x, y []rune
	}{
		{name: "empty", x: nil, y: []rune{}},
		{name: "short", x: []rune("AABCC"), y: []rune("AA-CC")},
		{name: "long",
			x: []rune(strings.Repeat("A", 1000) + "B" + strings.Repeat("C", 1000)),
			y: []rune(strings.Repeat("A", 1000) + "-" + strings.Repeat("C", 1000)),
		},
	}
	b.Run("prefix", func(b *testing.B) {
		for _, d := range data {
			b.Run(d.name, func(b *testing.B) {
				for i := 0; i < b.N; i++ {
					SinkInt = commonPrefixLength(d.x, d.y)
				}
			})
		}
	})
	b.Run("suffix", func(b *testing.B) {
		for _, d := range data {
			b.Run(d.name, func(b *testing.B) {
				for i := 0; i < b.N; i++ {
					SinkInt = commonSuffixLength(d.x, d.y)
				}
			})
		}
	})
}

func TestCommonSuffixLength(t *testing.T) {
	type TestCase struct {
		Text1 string
		Text2 string

		Expected int
	}

	for i, tc := range []TestCase{
		{"abc", "xyz", 0},
		{"abcdef1234", "xyz1234", 4},
		{"1234", "xyz1234", 4},
		{"123", "a3", 1},
	} {
		actual := commonSuffixLength([]rune(tc.Text1), []rune(tc.Text2))
		assert.Equal(t, tc.Expected, actual, fmt.Sprintf("Test case #%d, %#v", i, tc))
	}
}

func TestDiffCommonOverlap(t *testing.T) {
	type TestCase struct {
		Name string

		Text1 string
		Text2 string

		Expected int
	}

	dmp := New()

	for i, tc := range []TestCase{
		{"Null", "", "abcd", 0},
		{"Whole", "abc", "abcd", 3},
		{"Null", "123456", "abcd", 0},
		{"Null", "123456xxx", "xxxabcd", 3},
		// Some overly clever languages (C#) may treat ligatures as equal to their component letters, e.g. U+FB01 == 'fi'
		{"Unicode", "fi", "\ufb01i", 0},
	} {
		actual := dmp.DiffCommonOverlap(tc.Text1, tc.Text2)
		assert.Equal(t, tc.Expected, actual, fmt.Sprintf("Test case #%d, %s", i, tc.Name))
	}
}

func TestDiffHalfMatch(t *testing.T) {
	type TestCase struct {
		Text1 string
		Text2 string

		Expected []string
	}

	dmp := New()
	dmp.DiffTimeout = 1

	for i, tc := range []TestCase{
		// No match
		{"1234567890", "abcdef", nil},
		{"12345", "23", nil},

		// Single Match
		{"1234567890", "a345678z", []string{"12", "90", "a", "z", "345678"}},
		{"a345678z", "1234567890", []string{"a", "z", "12", "90", "345678"}},
		{"abc56789z", "1234567890", []string{"abc", "z", "1234", "0", "56789"}},
		{"a23456xyz", "1234567890", []string{"a", "xyz", "1", "7890", "23456"}},

		// Multiple Matches
		{"121231234123451234123121", "a1234123451234z", []string{"12123", "123121", "a", "z", "1234123451234"}},
		{"x-=-=-=-=-=-=-=-=-=-=-=-=", "xx-=-=-=-=-=-=-=", []string{"", "-=-=-=-=-=", "x", "", "x-=-=-=-=-=-=-="}},
		{"-=-=-=-=-=-=-=-=-=-=-=-=y", "-=-=-=-=-=-=-=yy", []string{"-=-=-=-=-=", "", "", "y", "-=-=-=-=-=-=-=y"}},

		// Non-optimal halfmatch, ptimal diff would be -q+x=H-i+e=lloHe+Hu=llo-Hew+y not -qHillo+x=HelloHe-w+Hulloy
		{"qHilloHelloHew", "xHelloHeHulloy", []string{"qHillo", "w", "x", "Hulloy", "HelloHe"}},
	} {
		actual := dmp.DiffHalfMatch(tc.Text1, tc.Text2)
		assert.Equal(t, tc.Expected, actual, fmt.Sprintf("Test case #%d, %#v", i, tc))
	}

	dmp.DiffTimeout = 0

	for i, tc := range []TestCase{
		// Optimal no halfmatch
		{"qHilloHelloHew", "xHelloHeHulloy", nil},
	} {
		actual := dmp.DiffHalfMatch(tc.Text1, tc.Text2)
		assert.Equal(t, tc.Expected, actual, fmt.Sprintf("Test case #%d, %#v", i, tc))
	}
}

func BenchmarkDiffHalfMatch(b *testing.B) {
	s1, s2 := speedtestTexts()

	dmp := New()

	b.ResetTimer()

	for i := 0; i < b.N; i++ {
		dmp.DiffHalfMatch(s1, s2)
	}
}

func TestDiffBisectSplit(t *testing.T) {
	type TestCase struct {
		Text1 string
		Text2 string
	}

	dmp := New()

	for _, tc := range []TestCase{
		{"STUV\x05WX\x05YZ\x05[", "WĺĻļ\x05YZ\x05ĽľĿŀZ"},
	} {
		diffs := dmp.diffBisectSplit([]rune(tc.Text1),
			[]rune(tc.Text2), 7, 6, time.Now().Add(time.Hour))

		for _, d := range diffs {
			assert.True(t, utf8.ValidString(d.Text))
		}

		// TODO define the expected outcome
	}
}

func TestDiffLinesToChars(t *testing.T) {
	type TestCase struct {
		Text1 string
		Text2 string

		ExpectedChars1 string
		ExpectedChars2 string
		ExpectedLines  []string
	}

	dmp := New()

	for i, tc := range []TestCase{
		{"", "alpha\r\nbeta\r\n\r\n\r\n", "", "\x01\x02\x03\x03", []string{"", "alpha\r\n", "beta\r\n", "\r\n"}},
		{"a", "b", "\x01", "\x02", []string{"", "a", "b"}},
		// Omit final newline.
<<<<<<< HEAD
		{"alpha\nbeta\nalpha", "", "\x01\x02\x03", "", []string{"", "alpha\n", "beta\n", "alpha"}},
=======
		{"alpha\nbeta\nalpha", "", "1,2,3", "", []string{"", "alpha\n", "beta\n", "alpha"}},
		// Same lines in Text1 and Text2
		{"abc\ndefg\n12345\n", "abc\ndef\n12345\n678", "1,2,3", "1,4,3,5", []string{"", "abc\n", "defg\n", "12345\n", "def\n", "678"}},
>>>>>>> facec63e
	} {
		actualChars1, actualChars2, actualLines := dmp.DiffLinesToChars(tc.Text1, tc.Text2)
		assert.Equal(t, tc.ExpectedChars1, actualChars1, fmt.Sprintf("Test case #%d, %#v", i, tc))
		assert.Equal(t, tc.ExpectedChars2, actualChars2, fmt.Sprintf("Test case #%d, %#v", i, tc))
		assert.Equal(t, tc.ExpectedLines, actualLines, fmt.Sprintf("Test case #%d, %#v", i, tc))
	}

	// More than 256 to reveal any 8-bit limitations.
	n := 300
	lineList := []string{
		"", // Account for the initial empty element of the lines array.
	}
	var charList []index
	for x := 1; x < n+1; x++ {
		lineList = append(lineList, strconv.Itoa(x)+"\n")
		charList = append(charList, index(x))
	}
	lines := strings.Join(lineList, "")
	chars := indexesToString(charList)
	assert.Equal(t, n, len(charList))

	actualChars1, actualChars2, actualLines := dmp.DiffLinesToChars(lines, "")
	assert.Equal(t, chars, actualChars1)
	assert.Equal(t, "", actualChars2)
	assert.Equal(t, lineList, actualLines)
}

func TestDiffCharsToLines(t *testing.T) {
	type TestCase struct {
		Diffs []Diff
		Lines []string

		Expected []Diff
	}

	dmp := New()

	for i, tc := range []TestCase{
		{
			Diffs: []Diff{
				{DiffEqual, "\x01\x02\x01"},
				{DiffInsert, "\x02\x01\x02"},
			},
			Lines: []string{"", "alpha\n", "beta\n"},

			Expected: []Diff{
				{DiffEqual, "alpha\nbeta\nalpha\n"},
				{DiffInsert, "beta\nalpha\nbeta\n"},
			},
		},
	} {
		actual := dmp.DiffCharsToLines(tc.Diffs, tc.Lines)
		assert.Equal(t, tc.Expected, actual, fmt.Sprintf("Test case #%d, %#v", i, tc))
	}

	// More than 256 to reveal any 8-bit limitations.
	n := 300
	lineList := []string{
		"", // Account for the initial empty element of the lines array.
	}
	charList := []index{}
	for x := 1; x <= n; x++ {
		lineList = append(lineList, strconv.Itoa(x)+"\n")
		charList = append(charList, index(x))
	}
	assert.Equal(t, n, len(charList))
	chars := indexesToString(charList)

	actual := dmp.DiffCharsToLines([]Diff{Diff{DiffDelete, chars}}, lineList)
	assert.Equal(t, []Diff{Diff{DiffDelete, strings.Join(lineList, "")}}, actual)
}

func TestDiffCleanupMerge(t *testing.T) {
	type TestCase struct {
		Name string

		Diffs []Diff

		Expected []Diff
	}

	dmp := New()

	for i, tc := range []TestCase{
		{
			"Null case",
			[]Diff{},
			[]Diff{},
		},
		{
			"No Diff case",
			[]Diff{Diff{DiffEqual, "a"}, Diff{DiffDelete, "b"}, Diff{DiffInsert, "c"}},
			[]Diff{Diff{DiffEqual, "a"}, Diff{DiffDelete, "b"}, Diff{DiffInsert, "c"}},
		},
		{
			"Merge equalities",
			[]Diff{Diff{DiffEqual, "a"}, Diff{DiffEqual, "b"}, Diff{DiffEqual, "c"}},
			[]Diff{Diff{DiffEqual, "abc"}},
		},
		{
			"Merge deletions",
			[]Diff{Diff{DiffDelete, "a"}, Diff{DiffDelete, "b"}, Diff{DiffDelete, "c"}},
			[]Diff{Diff{DiffDelete, "abc"}},
		},
		{
			"Merge insertions",
			[]Diff{Diff{DiffInsert, "a"}, Diff{DiffInsert, "b"}, Diff{DiffInsert, "c"}},
			[]Diff{Diff{DiffInsert, "abc"}},
		},
		{
			"Merge interweave",
			[]Diff{Diff{DiffDelete, "a"}, Diff{DiffInsert, "b"}, Diff{DiffDelete, "c"}, Diff{DiffInsert, "d"}, Diff{DiffEqual, "e"}, Diff{DiffEqual, "f"}},
			[]Diff{Diff{DiffDelete, "ac"}, Diff{DiffInsert, "bd"}, Diff{DiffEqual, "ef"}},
		},
		{
			"Prefix and suffix detection",
			[]Diff{Diff{DiffDelete, "a"}, Diff{DiffInsert, "abc"}, Diff{DiffDelete, "dc"}},
			[]Diff{Diff{DiffEqual, "a"}, Diff{DiffDelete, "d"}, Diff{DiffInsert, "b"}, Diff{DiffEqual, "c"}},
		},
		{
			"Prefix and suffix detection with equalities",
			[]Diff{Diff{DiffEqual, "x"}, Diff{DiffDelete, "a"}, Diff{DiffInsert, "abc"}, Diff{DiffDelete, "dc"}, Diff{DiffEqual, "y"}},
			[]Diff{Diff{DiffEqual, "xa"}, Diff{DiffDelete, "d"}, Diff{DiffInsert, "b"}, Diff{DiffEqual, "cy"}},
		},
		{
			"Same test as above but with unicode (\u0101 will appear in diffs with at least 257 unique lines)",
			[]Diff{Diff{DiffEqual, "x"}, Diff{DiffDelete, "\u0101"}, Diff{DiffInsert, "\u0101bc"}, Diff{DiffDelete, "dc"}, Diff{DiffEqual, "y"}},
			[]Diff{Diff{DiffEqual, "x\u0101"}, Diff{DiffDelete, "d"}, Diff{DiffInsert, "b"}, Diff{DiffEqual, "cy"}},
		},
		{
			"Slide edit left",
			[]Diff{Diff{DiffEqual, "a"}, Diff{DiffInsert, "ba"}, Diff{DiffEqual, "c"}},
			[]Diff{Diff{DiffInsert, "ab"}, Diff{DiffEqual, "ac"}},
		},
		{
			"Slide edit right",
			[]Diff{Diff{DiffEqual, "c"}, Diff{DiffInsert, "ab"}, Diff{DiffEqual, "a"}},
			[]Diff{Diff{DiffEqual, "ca"}, Diff{DiffInsert, "ba"}},
		},
		{
			"Slide edit left recursive",
			[]Diff{Diff{DiffEqual, "a"}, Diff{DiffDelete, "b"}, Diff{DiffEqual, "c"}, Diff{DiffDelete, "ac"}, Diff{DiffEqual, "x"}},
			[]Diff{Diff{DiffDelete, "abc"}, Diff{DiffEqual, "acx"}},
		},
		{
			"Slide edit right recursive",
			[]Diff{Diff{DiffEqual, "x"}, Diff{DiffDelete, "ca"}, Diff{DiffEqual, "c"}, Diff{DiffDelete, "b"}, Diff{DiffEqual, "a"}},
			[]Diff{Diff{DiffEqual, "xca"}, Diff{DiffDelete, "cba"}},
		},
	} {
		actual := dmp.DiffCleanupMerge(tc.Diffs)
		assert.Equal(t, tc.Expected, actual, fmt.Sprintf("Test case #%d, %s", i, tc.Name))
	}
}

func TestDiffCleanupSemanticLossless(t *testing.T) {
	type TestCase struct {
		Name string

		Diffs []Diff

		Expected []Diff
	}

	dmp := New()

	for i, tc := range []TestCase{
		{
			"Null case",
			[]Diff{},
			[]Diff{},
		},
		{
			"Blank lines",
			[]Diff{
				Diff{DiffEqual, "AAA\r\n\r\nBBB"},
				Diff{DiffInsert, "\r\nDDD\r\n\r\nBBB"},
				Diff{DiffEqual, "\r\nEEE"},
			},
			[]Diff{
				Diff{DiffEqual, "AAA\r\n\r\n"},
				Diff{DiffInsert, "BBB\r\nDDD\r\n\r\n"},
				Diff{DiffEqual, "BBB\r\nEEE"},
			},
		},
		{
			"Line boundaries",
			[]Diff{
				Diff{DiffEqual, "AAA\r\nBBB"},
				Diff{DiffInsert, " DDD\r\nBBB"},
				Diff{DiffEqual, " EEE"},
			},
			[]Diff{
				Diff{DiffEqual, "AAA\r\n"},
				Diff{DiffInsert, "BBB DDD\r\n"},
				Diff{DiffEqual, "BBB EEE"},
			},
		},
		{
			"Word boundaries",
			[]Diff{
				Diff{DiffEqual, "The c"},
				Diff{DiffInsert, "ow and the c"},
				Diff{DiffEqual, "at."},
			},
			[]Diff{
				Diff{DiffEqual, "The "},
				Diff{DiffInsert, "cow and the "},
				Diff{DiffEqual, "cat."},
			},
		},
		{
			"Alphanumeric boundaries",
			[]Diff{
				Diff{DiffEqual, "The-c"},
				Diff{DiffInsert, "ow-and-the-c"},
				Diff{DiffEqual, "at."},
			},
			[]Diff{
				Diff{DiffEqual, "The-"},
				Diff{DiffInsert, "cow-and-the-"},
				Diff{DiffEqual, "cat."},
			},
		},
		{
			"Hitting the start",
			[]Diff{
				Diff{DiffEqual, "a"},
				Diff{DiffDelete, "a"},
				Diff{DiffEqual, "ax"},
			},
			[]Diff{
				Diff{DiffDelete, "a"},
				Diff{DiffEqual, "aax"},
			},
		},
		{
			"Hitting the end",
			[]Diff{
				Diff{DiffEqual, "xa"},
				Diff{DiffDelete, "a"},
				Diff{DiffEqual, "a"},
			},
			[]Diff{
				Diff{DiffEqual, "xaa"},
				Diff{DiffDelete, "a"},
			},
		},
		{
			"Sentence boundaries",
			[]Diff{
				Diff{DiffEqual, "The xxx. The "},
				Diff{DiffInsert, "zzz. The "},
				Diff{DiffEqual, "yyy."},
			},
			[]Diff{
				Diff{DiffEqual, "The xxx."},
				Diff{DiffInsert, " The zzz."},
				Diff{DiffEqual, " The yyy."},
			},
		},
		{
			"UTF-8 strings",
			[]Diff{
				Diff{DiffEqual, "The ♕. The "},
				Diff{DiffInsert, "♔. The "},
				Diff{DiffEqual, "♖."},
			},
			[]Diff{
				Diff{DiffEqual, "The ♕."},
				Diff{DiffInsert, " The ♔."},
				Diff{DiffEqual, " The ♖."},
			},
		},
		{
			"Rune boundaries",
			[]Diff{
				Diff{DiffEqual, "♕♕"},
				Diff{DiffInsert, "♔♔"},
				Diff{DiffEqual, "♖♖"},
			},
			[]Diff{
				Diff{DiffEqual, "♕♕"},
				Diff{DiffInsert, "♔♔"},
				Diff{DiffEqual, "♖♖"},
			},
		},
	} {
		actual := dmp.DiffCleanupSemanticLossless(tc.Diffs)
		assert.Equal(t, tc.Expected, actual, fmt.Sprintf("Test case #%d, %s", i, tc.Name))
	}
}

func TestDiffCleanupSemantic(t *testing.T) {
	type TestCase struct {
		Name string

		Diffs []Diff

		Expected []Diff
	}

	dmp := New()

	for i, tc := range []TestCase{
		{
			"Null case",
			[]Diff{},
			[]Diff{},
		},
		{
			"No elimination #1",
			[]Diff{
				{DiffDelete, "ab"},
				{DiffInsert, "cd"},
				{DiffEqual, "12"},
				{DiffDelete, "e"},
			},
			[]Diff{
				{DiffDelete, "ab"},
				{DiffInsert, "cd"},
				{DiffEqual, "12"},
				{DiffDelete, "e"},
			},
		},
		{
			"No elimination #2",
			[]Diff{
				{DiffDelete, "abc"},
				{DiffInsert, "ABC"},
				{DiffEqual, "1234"},
				{DiffDelete, "wxyz"},
			},
			[]Diff{
				{DiffDelete, "abc"},
				{DiffInsert, "ABC"},
				{DiffEqual, "1234"},
				{DiffDelete, "wxyz"},
			},
		},
		{
			"No elimination #3",
			[]Diff{
				{DiffEqual, "2016-09-01T03:07:1"},
				{DiffInsert, "5.15"},
				{DiffEqual, "4"},
				{DiffDelete, "."},
				{DiffEqual, "80"},
				{DiffInsert, "0"},
				{DiffEqual, "78"},
				{DiffDelete, "3074"},
				{DiffEqual, "1Z"},
			},
			[]Diff{
				{DiffEqual, "2016-09-01T03:07:1"},
				{DiffInsert, "5.15"},
				{DiffEqual, "4"},
				{DiffDelete, "."},
				{DiffEqual, "80"},
				{DiffInsert, "0"},
				{DiffEqual, "78"},
				{DiffDelete, "3074"},
				{DiffEqual, "1Z"},
			},
		},
		{
			"Simple elimination",
			[]Diff{
				{DiffDelete, "a"},
				{DiffEqual, "b"},
				{DiffDelete, "c"},
			},
			[]Diff{
				{DiffDelete, "abc"},
				{DiffInsert, "b"},
			},
		},
		{
			"Backpass elimination",
			[]Diff{
				{DiffDelete, "ab"},
				{DiffEqual, "cd"},
				{DiffDelete, "e"},
				{DiffEqual, "f"},
				{DiffInsert, "g"},
			},
			[]Diff{
				{DiffDelete, "abcdef"},
				{DiffInsert, "cdfg"},
			},
		},
		{
			"Multiple eliminations",
			[]Diff{
				{DiffInsert, "1"},
				{DiffEqual, "A"},
				{DiffDelete, "B"},
				{DiffInsert, "2"},
				{DiffEqual, "_"},
				{DiffInsert, "1"},
				{DiffEqual, "A"},
				{DiffDelete, "B"},
				{DiffInsert, "2"},
			},
			[]Diff{
				{DiffDelete, "AB_AB"},
				{DiffInsert, "1A2_1A2"},
			},
		},
		{
			"Word boundaries",
			[]Diff{
				{DiffEqual, "The c"},
				{DiffDelete, "ow and the c"},
				{DiffEqual, "at."},
			},
			[]Diff{
				{DiffEqual, "The "},
				{DiffDelete, "cow and the "},
				{DiffEqual, "cat."},
			},
		},
		{
			"No overlap elimination",
			[]Diff{
				{DiffDelete, "abcxx"},
				{DiffInsert, "xxdef"},
			},
			[]Diff{
				{DiffDelete, "abcxx"},
				{DiffInsert, "xxdef"},
			},
		},
		{
			"Overlap elimination",
			[]Diff{
				{DiffDelete, "abcxxx"},
				{DiffInsert, "xxxdef"},
			},
			[]Diff{
				{DiffDelete, "abc"},
				{DiffEqual, "xxx"},
				{DiffInsert, "def"},
			},
		},
		{
			"Reverse overlap elimination",
			[]Diff{
				{DiffDelete, "xxxabc"},
				{DiffInsert, "defxxx"},
			},
			[]Diff{
				{DiffInsert, "def"},
				{DiffEqual, "xxx"},
				{DiffDelete, "abc"},
			},
		},
		{
			"Two overlap eliminations",
			[]Diff{
				{DiffDelete, "abcd1212"},
				{DiffInsert, "1212efghi"},
				{DiffEqual, "----"},
				{DiffDelete, "A3"},
				{DiffInsert, "3BC"},
			},
			[]Diff{
				{DiffDelete, "abcd"},
				{DiffEqual, "1212"},
				{DiffInsert, "efghi"},
				{DiffEqual, "----"},
				{DiffDelete, "A"},
				{DiffEqual, "3"},
				{DiffInsert, "BC"},
			},
		},
		{
			"Test case for adapting DiffCleanupSemantic to be equal to the Python version #19",
			[]Diff{
				{DiffEqual, "James McCarthy "},
				{DiffDelete, "close to "},
				{DiffEqual, "sign"},
				{DiffDelete, "ing"},
				{DiffInsert, "s"},
				{DiffEqual, " new "},
				{DiffDelete, "E"},
				{DiffInsert, "fi"},
				{DiffEqual, "ve"},
				{DiffInsert, "-yea"},
				{DiffEqual, "r"},
				{DiffDelete, "ton"},
				{DiffEqual, " deal"},
				{DiffInsert, " at Everton"},
			},
			[]Diff{
				{DiffEqual, "James McCarthy "},
				{DiffDelete, "close to "},
				{DiffEqual, "sign"},
				{DiffDelete, "ing"},
				{DiffInsert, "s"},
				{DiffEqual, " new "},
				{DiffInsert, "five-year deal at "},
				{DiffEqual, "Everton"},
				{DiffDelete, " deal"},
			},
		},
		{
			"Taken from python / CPP library",
			[]Diff{
				{DiffInsert, "星球大戰：新的希望 "},
				{DiffEqual, "star wars: "},
				{DiffDelete, "episodio iv - un"},
				{DiffEqual, "a n"},
				{DiffDelete, "u"},
				{DiffEqual, "e"},
				{DiffDelete, "va"},
				{DiffInsert, "w"},
				{DiffEqual, " "},
				{DiffDelete, "es"},
				{DiffInsert, "ho"},
				{DiffEqual, "pe"},
				{DiffDelete, "ranza"},
			},
			[]Diff{
				{DiffInsert, "星球大戰：新的希望 "},
				{DiffEqual, "star wars: "},
				{DiffDelete, "episodio iv - una nueva esperanza"},
				{DiffInsert, "a new hope"},
			},
		},
		{
			"panic",
			[]Diff{
				{DiffInsert, "킬러 인 "},
				{DiffEqual, "리커버리"},
				{DiffDelete, " 보이즈"},
			},
			[]Diff{
				{DiffInsert, "킬러 인 "},
				{DiffEqual, "리커버리"},
				{DiffDelete, " 보이즈"},
			},
		},
	} {
		actual := dmp.DiffCleanupSemantic(tc.Diffs)
		assert.Equal(t, tc.Expected, actual, fmt.Sprintf("Test case #%d, %s", i, tc.Name))
	}
}

func BenchmarkDiffCleanupSemantic(b *testing.B) {
	s1, s2 := speedtestTexts()

	dmp := New()

	diffs := dmp.DiffMain(s1, s2, false)

	b.ResetTimer()

	for i := 0; i < b.N; i++ {
		dmp.DiffCleanupSemantic(diffs)
	}
}

func TestDiffCleanupEfficiency(t *testing.T) {
	type TestCase struct {
		Name string

		Diffs []Diff

		Expected []Diff
	}

	dmp := New()
	dmp.DiffEditCost = 4

	for i, tc := range []TestCase{
		{
			"Null case",
			[]Diff{},
			[]Diff{},
		},
		{
			"No elimination",
			[]Diff{
				Diff{DiffDelete, "ab"},
				Diff{DiffInsert, "12"},
				Diff{DiffEqual, "wxyz"},
				Diff{DiffDelete, "cd"},
				Diff{DiffInsert, "34"},
			},
			[]Diff{
				Diff{DiffDelete, "ab"},
				Diff{DiffInsert, "12"},
				Diff{DiffEqual, "wxyz"},
				Diff{DiffDelete, "cd"},
				Diff{DiffInsert, "34"},
			},
		},
		{
			"Four-edit elimination",
			[]Diff{
				Diff{DiffDelete, "ab"},
				Diff{DiffInsert, "12"},
				Diff{DiffEqual, "xyz"},
				Diff{DiffDelete, "cd"},
				Diff{DiffInsert, "34"},
			},
			[]Diff{
				Diff{DiffDelete, "abxyzcd"},
				Diff{DiffInsert, "12xyz34"},
			},
		},
		{
			"Three-edit elimination",
			[]Diff{
				Diff{DiffInsert, "12"},
				Diff{DiffEqual, "x"},
				Diff{DiffDelete, "cd"},
				Diff{DiffInsert, "34"},
			},
			[]Diff{
				Diff{DiffDelete, "xcd"},
				Diff{DiffInsert, "12x34"},
			},
		},
		{
			"Backpass elimination",
			[]Diff{
				Diff{DiffDelete, "ab"},
				Diff{DiffInsert, "12"},
				Diff{DiffEqual, "xy"},
				Diff{DiffInsert, "34"},
				Diff{DiffEqual, "z"},
				Diff{DiffDelete, "cd"},
				Diff{DiffInsert, "56"},
			},
			[]Diff{
				Diff{DiffDelete, "abxyzcd"},
				Diff{DiffInsert, "12xy34z56"},
			},
		},
	} {
		actual := dmp.DiffCleanupEfficiency(tc.Diffs)
		assert.Equal(t, tc.Expected, actual, fmt.Sprintf("Test case #%d, %s", i, tc.Name))
	}

	dmp.DiffEditCost = 5

	for i, tc := range []TestCase{
		{
			"High cost elimination",
			[]Diff{
				Diff{DiffDelete, "ab"},
				Diff{DiffInsert, "12"},
				Diff{DiffEqual, "wxyz"},
				Diff{DiffDelete, "cd"},
				Diff{DiffInsert, "34"},
			},
			[]Diff{
				Diff{DiffDelete, "abwxyzcd"},
				Diff{DiffInsert, "12wxyz34"},
			},
		},
	} {
		actual := dmp.DiffCleanupEfficiency(tc.Diffs)
		assert.Equal(t, tc.Expected, actual, fmt.Sprintf("Test case #%d, %s", i, tc.Name))
	}
}

func TestDiffPrettyHtml(t *testing.T) {
	type TestCase struct {
		Diffs []Diff

		Expected string
	}

	dmp := New()

	for i, tc := range []TestCase{
		{
			Diffs: []Diff{
				{DiffEqual, "a\n"},
				{DiffDelete, "<B>b</B>"},
				{DiffInsert, "c&d"},
			},

			Expected: "<span>a&para;<br></span><del style=\"background:#ffe6e6;\">&lt;B&gt;b&lt;/B&gt;</del><ins style=\"background:#e6ffe6;\">c&amp;d</ins>",
		},
	} {
		actual := dmp.DiffPrettyHtml(tc.Diffs)
		assert.Equal(t, tc.Expected, actual, fmt.Sprintf("Test case #%d, %#v", i, tc))
	}
}

func TestDiffPrettyText(t *testing.T) {
	type TestCase struct {
		Diffs []Diff

		Expected string
	}

	dmp := New()

	for i, tc := range []TestCase{
		{
			Diffs: []Diff{
				{DiffEqual, "a\n"},
				{DiffDelete, "<B>b</B>"},
				{DiffInsert, "c&d"},
			},

			Expected: "a\n\x1b[31m<B>b</B>\x1b[0m\x1b[32mc&d\x1b[0m",
		},
	} {
		actual := dmp.DiffPrettyText(tc.Diffs)
		assert.Equal(t, tc.Expected, actual, fmt.Sprintf("Test case #%d, %#v", i, tc))
	}
}

func TestDiffText(t *testing.T) {
	type TestCase struct {
		Diffs []Diff

		ExpectedText1 string
		ExpectedText2 string
	}

	dmp := New()

	for i, tc := range []TestCase{
		{
			Diffs: []Diff{
				{DiffEqual, "jump"},
				{DiffDelete, "s"},
				{DiffInsert, "ed"},
				{DiffEqual, " over "},
				{DiffDelete, "the"},
				{DiffInsert, "a"},
				{DiffEqual, " lazy"},
			},

			ExpectedText1: "jumps over the lazy",
			ExpectedText2: "jumped over a lazy",
		},
	} {
		actualText1 := dmp.DiffText1(tc.Diffs)
		assert.Equal(t, tc.ExpectedText1, actualText1, fmt.Sprintf("Test case #%d, %#v", i, tc))

		actualText2 := dmp.DiffText2(tc.Diffs)
		assert.Equal(t, tc.ExpectedText2, actualText2, fmt.Sprintf("Test case #%d, %#v", i, tc))
	}
}

func TestDiffDelta(t *testing.T) {
	type TestCase struct {
		Name string

		Text  string
		Delta string

		ErrorMessagePrefix string
	}

	dmp := New()

	for i, tc := range []TestCase{
		{"Delta shorter than text", "jumps over the lazyx", "=4\t-1\t+ed\t=6\t-3\t+a\t=5\t+old dog", "Delta length (19) is different from source text length (20)"},
		{"Delta longer than text", "umps over the lazy", "=4\t-1\t+ed\t=6\t-3\t+a\t=5\t+old dog", "Delta length (19) is different from source text length (18)"},
		{"Invalid URL escaping", "", "+%c3%xy", "invalid URL escape \"%xy\""},
		{"Invalid UTF-8 sequence", "", "+%c3xy", "invalid UTF-8 token: \"\\xc3xy\""},
		{"Invalid diff operation", "", "a", "Invalid diff operation in DiffFromDelta: a"},
		{"Invalid diff syntax", "", "-", "strconv.ParseInt: parsing \"\": invalid syntax"},
		{"Negative number in delta", "", "--1", "Negative number in DiffFromDelta: -1"},
		{"Empty case", "", "", ""},
	} {
		diffs, err := dmp.DiffFromDelta(tc.Text, tc.Delta)
		msg := fmt.Sprintf("Test case #%d, %s", i, tc.Name)
		if tc.ErrorMessagePrefix == "" {
			assert.Nil(t, err, msg)
			assert.Nil(t, diffs, msg)
		} else {
			e := err.Error()
			if strings.HasPrefix(e, tc.ErrorMessagePrefix) {
				e = tc.ErrorMessagePrefix
			}
			assert.Nil(t, diffs, msg)
			assert.Equal(t, tc.ErrorMessagePrefix, e, msg)
		}
	}

	// Convert a diff into delta string.
	diffs := []Diff{
		Diff{DiffEqual, "jump"},
		Diff{DiffDelete, "s"},
		Diff{DiffInsert, "ed"},
		Diff{DiffEqual, " over "},
		Diff{DiffDelete, "the"},
		Diff{DiffInsert, "a"},
		Diff{DiffEqual, " lazy"},
		Diff{DiffInsert, "old dog"},
	}
	text1 := dmp.DiffText1(diffs)
	assert.Equal(t, "jumps over the lazy", text1)

	delta := dmp.DiffToDelta(diffs)
	assert.Equal(t, "=4\t-1\t+ed\t=6\t-3\t+a\t=5\t+old dog", delta)

	// Convert delta string into a diff.
	deltaDiffs, err := dmp.DiffFromDelta(text1, delta)
	assert.Equal(t, diffs, deltaDiffs)

	// Test deltas with special characters.
	diffs = []Diff{
		Diff{DiffEqual, "\u0680 \x00 \t %"},
		Diff{DiffDelete, "\u0681 \x01 \n ^"},
		Diff{DiffInsert, "\u0682 \x02 \\ |"},
	}
	text1 = dmp.DiffText1(diffs)
	assert.Equal(t, "\u0680 \x00 \t %\u0681 \x01 \n ^", text1)

	// Lowercase, due to UrlEncode uses lower.
	delta = dmp.DiffToDelta(diffs)
	assert.Equal(t, "=7\t-7\t+%DA%82 %02 %5C %7C", delta)

	deltaDiffs, err = dmp.DiffFromDelta(text1, delta)
	assert.Equal(t, diffs, deltaDiffs)
	assert.Nil(t, err)

	// Verify pool of unchanged characters.
	diffs = []Diff{
		Diff{DiffInsert, "A-Z a-z 0-9 - _ . ! ~ * ' ( ) ; / ? : @ & = + $ , # "},
	}

	delta = dmp.DiffToDelta(diffs)
	assert.Equal(t, "+A-Z a-z 0-9 - _ . ! ~ * ' ( ) ; / ? : @ & = + $ , # ", delta, "Unchanged characters.")

	// Convert delta string into a diff.
	deltaDiffs, err = dmp.DiffFromDelta("", delta)
	assert.Equal(t, diffs, deltaDiffs)
	assert.Nil(t, err)
}

func TestDiffXIndex(t *testing.T) {
	type TestCase struct {
		Name string

		Diffs    []Diff
		Location int

		Expected int
	}

	dmp := New()

	for i, tc := range []TestCase{
		{"Translation on equality", []Diff{{DiffDelete, "a"}, {DiffInsert, "1234"}, {DiffEqual, "xyz"}}, 2, 5},
		{"Translation on deletion", []Diff{{DiffEqual, "a"}, {DiffDelete, "1234"}, {DiffEqual, "xyz"}}, 3, 1},
	} {
		actual := dmp.DiffXIndex(tc.Diffs, tc.Location)
		assert.Equal(t, tc.Expected, actual, fmt.Sprintf("Test case #%d, %s", i, tc.Name))
	}
}

func TestDiffLevenshtein(t *testing.T) {
	type TestCase struct {
		Name string

		Diffs []Diff

		Expected int
	}

	dmp := New()

	for i, tc := range []TestCase{
		{"Levenshtein with trailing equality", []Diff{{DiffDelete, "абв"}, {DiffInsert, "1234"}, {DiffEqual, "эюя"}}, 4},
		{"Levenshtein with leading equality", []Diff{{DiffEqual, "эюя"}, {DiffDelete, "абв"}, {DiffInsert, "1234"}}, 4},
		{"Levenshtein with middle equality", []Diff{{DiffDelete, "абв"}, {DiffEqual, "эюя"}, {DiffInsert, "1234"}}, 7},
	} {
		actual := dmp.DiffLevenshtein(tc.Diffs)
		assert.Equal(t, tc.Expected, actual, fmt.Sprintf("Test case #%d, %s", i, tc.Name))
	}
}

func TestDiffBisect(t *testing.T) {
	type TestCase struct {
		Name string

		Time time.Time

		Expected []Diff
	}

	dmp := New()

	for i, tc := range []TestCase{
		{
			Name: "normal",
			Time: time.Date(9999, time.December, 31, 23, 59, 59, 59, time.UTC),

			Expected: []Diff{
				{DiffDelete, "c"},
				{DiffInsert, "m"},
				{DiffEqual, "a"},
				{DiffDelete, "t"},
				{DiffInsert, "p"},
			},
		},
		{
			Name: "Negative deadlines count as having infinite time",
			Time: time.Date(0001, time.January, 01, 00, 00, 00, 00, time.UTC),

			Expected: []Diff{
				{DiffDelete, "c"},
				{DiffInsert, "m"},
				{DiffEqual, "a"},
				{DiffDelete, "t"},
				{DiffInsert, "p"},
			},
		},
		{
			Name: "Timeout",
			Time: time.Now().Add(time.Nanosecond),

			Expected: []Diff{
				{DiffDelete, "cat"},
				{DiffInsert, "map"},
			},
		},
	} {
		actual := dmp.DiffBisect("cat", "map", tc.Time)
		assert.Equal(t, tc.Expected, actual, fmt.Sprintf("Test case #%d, %s", i, tc.Name))
	}

	// Test for invalid UTF-8 sequences
	assert.Equal(t, []Diff{
		Diff{DiffEqual, "��"},
	}, dmp.DiffBisect("\xe0\xe5", "\xe0\xe5", time.Now().Add(time.Minute)))
}

func TestDiffMain(t *testing.T) {
	type TestCase struct {
		Text1 string
		Text2 string

		Expected []Diff
	}

	dmp := New()

	// Perform a trivial diff.
	for i, tc := range []TestCase{
		{
			"",
			"",
			nil,
		},
		{
			"abc",
			"abc",
			[]Diff{Diff{DiffEqual, "abc"}},
		},
		{
			"abc",
			"ab123c",
			[]Diff{Diff{DiffEqual, "ab"}, Diff{DiffInsert, "123"}, Diff{DiffEqual, "c"}},
		},
		{
			"a123bc",
			"abc",
			[]Diff{Diff{DiffEqual, "a"}, Diff{DiffDelete, "123"}, Diff{DiffEqual, "bc"}},
		},
		{
			"abc",
			"a123b456c",
			[]Diff{Diff{DiffEqual, "a"}, Diff{DiffInsert, "123"}, Diff{DiffEqual, "b"}, Diff{DiffInsert, "456"}, Diff{DiffEqual, "c"}},
		},
		{
			"a123b456c",
			"abc",
			[]Diff{Diff{DiffEqual, "a"}, Diff{DiffDelete, "123"}, Diff{DiffEqual, "b"}, Diff{DiffDelete, "456"}, Diff{DiffEqual, "c"}},
		},
	} {
		actual := dmp.DiffMain(tc.Text1, tc.Text2, false)
		assert.Equal(t, tc.Expected, actual, fmt.Sprintf("Test case #%d, %#v", i, tc))
	}

	// Perform a real diff and switch off the timeout.
	dmp.DiffTimeout = 0

	for i, tc := range []TestCase{
		{
			"a",
			"b",
			[]Diff{Diff{DiffDelete, "a"}, Diff{DiffInsert, "b"}},
		},
		{
			"Apples are a fruit.",
			"Bananas are also fruit.",
			[]Diff{
				Diff{DiffDelete, "Apple"},
				Diff{DiffInsert, "Banana"},
				Diff{DiffEqual, "s are a"},
				Diff{DiffInsert, "lso"},
				Diff{DiffEqual, " fruit."},
			},
		},
		{
			"ax\t",
			"\u0680x\u0000",
			[]Diff{
				Diff{DiffDelete, "a"},
				Diff{DiffInsert, "\u0680"},
				Diff{DiffEqual, "x"},
				Diff{DiffDelete, "\t"},
				Diff{DiffInsert, "\u0000"},
			},
		},
		{
			"1ayb2",
			"abxab",
			[]Diff{
				Diff{DiffDelete, "1"},
				Diff{DiffEqual, "a"},
				Diff{DiffDelete, "y"},
				Diff{DiffEqual, "b"},
				Diff{DiffDelete, "2"},
				Diff{DiffInsert, "xab"},
			},
		},
		{
			"abcy",
			"xaxcxabc",
			[]Diff{
				Diff{DiffInsert, "xaxcx"},
				Diff{DiffEqual, "abc"}, Diff{DiffDelete, "y"},
			},
		},
		{
			"ABCDa=bcd=efghijklmnopqrsEFGHIJKLMNOefg",
			"a-bcd-efghijklmnopqrs",
			[]Diff{
				Diff{DiffDelete, "ABCD"},
				Diff{DiffEqual, "a"},
				Diff{DiffDelete, "="},
				Diff{DiffInsert, "-"},
				Diff{DiffEqual, "bcd"},
				Diff{DiffDelete, "="},
				Diff{DiffInsert, "-"},
				Diff{DiffEqual, "efghijklmnopqrs"},
				Diff{DiffDelete, "EFGHIJKLMNOefg"},
			},
		},
		{
			"a [[Pennsylvania]] and [[New",
			" and [[Pennsylvania]]",
			[]Diff{
				Diff{DiffInsert, " "},
				Diff{DiffEqual, "a"},
				Diff{DiffInsert, "nd"},
				Diff{DiffEqual, " [[Pennsylvania]]"},
				Diff{DiffDelete, " and [[New"},
			},
		},
	} {
		actual := dmp.DiffMain(tc.Text1, tc.Text2, false)
		assert.Equal(t, tc.Expected, actual, fmt.Sprintf("Test case #%d, %#v", i, tc))
	}

	// Test for invalid UTF-8 sequences
	assert.Equal(t, []Diff{
		Diff{DiffDelete, "��"},
	}, dmp.DiffMain("\xe0\xe5", "", false))
}

func TestDiffMainWithTimeout(t *testing.T) {
	dmp := New()
	dmp.DiffTimeout = 200 * time.Millisecond

	a := "`Twas brillig, and the slithy toves\nDid gyre and gimble in the wabe:\nAll mimsy were the borogoves,\nAnd the mome raths outgrabe.\n"
	b := "I am the very model of a modern major general,\nI've information vegetable, animal, and mineral,\nI know the kings of England, and I quote the fights historical,\nFrom Marathon to Waterloo, in order categorical.\n"
	// Increase the text lengths by 1024 times to ensure a timeout.
	for x := 0; x < 13; x++ {
		a = a + a
		b = b + b
	}

	startTime := time.Now()
	dmp.DiffMain(a, b, true)
	endTime := time.Now()

	delta := endTime.Sub(startTime)

	// Test that we took at least the timeout period.
	assert.True(t, delta >= dmp.DiffTimeout, fmt.Sprintf("%v !>= %v", delta, dmp.DiffTimeout))

	// Test that we didn't take forever (be very forgiving). Theoretically this test could fail very occasionally if the OS task swaps or locks up for a second at the wrong moment.
	assert.True(t, delta < (dmp.DiffTimeout*100), fmt.Sprintf("%v !< %v", delta, dmp.DiffTimeout*100))
}

func TestDiffMainWithCheckLines(t *testing.T) {
	type TestCase struct {
		Text1 string
		Text2 string
	}

	dmp := New()
	dmp.DiffTimeout = 0

	// Test cases must be at least 100 chars long to pass the cutoff.
	for i, tc := range []TestCase{
		{
			"1234567890\n1234567890\n1234567890\n1234567890\n1234567890\n1234567890\n1234567890\n1234567890\n1234567890\n1234567890\n1234567890\n1234567890\n1234567890\n",
			"abcdefghij\nabcdefghij\nabcdefghij\nabcdefghij\nabcdefghij\nabcdefghij\nabcdefghij\nabcdefghij\nabcdefghij\nabcdefghij\nabcdefghij\nabcdefghij\nabcdefghij\n",
		},
		{
			"1234567890123456789012345678901234567890123456789012345678901234567890123456789012345678901234567890123456789012345678901234567890",
			"abcdefghijabcdefghijabcdefghijabcdefghijabcdefghijabcdefghijabcdefghijabcdefghijabcdefghijabcdefghijabcdefghijabcdefghijabcdefghij",
		},
		{
			"1234567890\n1234567890\n1234567890\n1234567890\n1234567890\n1234567890\n1234567890\n1234567890\n1234567890\n1234567890\n1234567890\n1234567890\n1234567890\n",
			"abcdefghij\n1234567890\n1234567890\n1234567890\nabcdefghij\n1234567890\n1234567890\n1234567890\nabcdefghij\n1234567890\n1234567890\n1234567890\nabcdefghij\n",
		},
	} {
		resultWithoutCheckLines := dmp.DiffMain(tc.Text1, tc.Text2, false)
		resultWithCheckLines := dmp.DiffMain(tc.Text1, tc.Text2, true)

		// TODO this fails for the third test case, why?
		if i != 2 {
			assert.Equal(t, resultWithoutCheckLines, resultWithCheckLines, fmt.Sprintf("Test case #%d, %#v", i, tc))
		}
		assert.Equal(t, diffRebuildTexts(resultWithoutCheckLines), diffRebuildTexts(resultWithCheckLines), fmt.Sprintf("Test case #%d, %#v", i, tc))
	}
}

func TestMassiveRuneDiffConversion(t *testing.T) {
	sNew, err := ioutil.ReadFile("../testdata/fixture.go")
	if err != nil {
		panic(err)
	}

	dmp := New()
	t1, t2, tt := dmp.DiffLinesToChars("", string(sNew))
	diffs := dmp.DiffMain(t1, t2, false)
	diffs = dmp.DiffCharsToLines(diffs, tt)
	assert.NotEmpty(t, diffs)
}

func BenchmarkDiffMain(bench *testing.B) {
	s1 := "`Twas brillig, and the slithy toves\nDid gyre and gimble in the wabe:\nAll mimsy were the borogoves,\nAnd the mome raths outgrabe.\n"
	s2 := "I am the very model of a modern major general,\nI've information vegetable, animal, and mineral,\nI know the kings of England, and I quote the fights historical,\nFrom Marathon to Waterloo, in order categorical.\n"

	// Increase the text lengths by 1024 times to ensure a timeout.
	for x := 0; x < 10; x++ {
		s1 = s1 + s1
		s2 = s2 + s2
	}

	dmp := New()
	dmp.DiffTimeout = time.Second

	bench.ResetTimer()

	for i := 0; i < bench.N; i++ {
		dmp.DiffMain(s1, s2, true)
	}
}

func BenchmarkDiffMainLarge(b *testing.B) {
	s1, s2 := speedtestTexts()

	dmp := New()

	b.ResetTimer()

	for i := 0; i < b.N; i++ {
		dmp.DiffMain(s1, s2, true)
	}
}

func BenchmarkDiffMainRunesLargeLines(b *testing.B) {
	s1, s2 := speedtestTexts()

	dmp := New()

	b.ResetTimer()

	for i := 0; i < b.N; i++ {
		text1, text2, linearray := dmp.DiffLinesToRunes(s1, s2)

		diffs := dmp.DiffMainRunes(text1, text2, false)
		diffs = dmp.DiffCharsToLines(diffs, linearray)
	}
}

func BenchmarkDiffMainRunesLargeDiffLines(b *testing.B) {
	fp, _ := os.Open("../testdata/diff10klinestest.txt")
	defer fp.Close()
	data, _ := ioutil.ReadAll(fp)

	dmp := New()

	b.ResetTimer()

	for i := 0; i < b.N; i++ {
		text1, text2, linearray := dmp.DiffLinesToRunes(string(data), "")

		diffs := dmp.DiffMainRunes(text1, text2, false)
		diffs = dmp.DiffCharsToLines(diffs, linearray)
	}
}<|MERGE_RESOLUTION|>--- conflicted
+++ resolved
@@ -317,13 +317,9 @@
 		{"", "alpha\r\nbeta\r\n\r\n\r\n", "", "\x01\x02\x03\x03", []string{"", "alpha\r\n", "beta\r\n", "\r\n"}},
 		{"a", "b", "\x01", "\x02", []string{"", "a", "b"}},
 		// Omit final newline.
-<<<<<<< HEAD
-		{"alpha\nbeta\nalpha", "", "\x01\x02\x03", "", []string{"", "alpha\n", "beta\n", "alpha"}},
-=======
 		{"alpha\nbeta\nalpha", "", "1,2,3", "", []string{"", "alpha\n", "beta\n", "alpha"}},
 		// Same lines in Text1 and Text2
 		{"abc\ndefg\n12345\n", "abc\ndef\n12345\n678", "1,2,3", "1,4,3,5", []string{"", "abc\n", "defg\n", "12345\n", "def\n", "678"}},
->>>>>>> facec63e
 	} {
 		actualChars1, actualChars2, actualLines := dmp.DiffLinesToChars(tc.Text1, tc.Text2)
 		assert.Equal(t, tc.ExpectedChars1, actualChars1, fmt.Sprintf("Test case #%d, %#v", i, tc))
