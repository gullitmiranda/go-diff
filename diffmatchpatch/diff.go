--- conflicted
+++ resolved
@@ -388,40 +388,30 @@
 }
 
 // DiffLinesToChars splits two texts into a list of strings, and educes the texts to a string of hashes where each Unicode character represents one line.
+// It's slightly faster to call DiffLinesToRunes first, followed by DiffMainRunes.
 func (dmp *DiffMatchPatch) DiffLinesToChars(text1, text2 string) (string, string, []string) {
-	chars1, chars2, lineArray := dmp.diffLinesToIndexes(text1, text2)
-	return indexesToString(chars1), indexesToString(chars2), lineArray
+	chars1, chars2, lineArray := dmp.diffLinesToStrings(text1, text2)
+	return chars1, chars2, lineArray
 }
 
 // DiffLinesToRunes splits two texts into a list of runes.
 func (dmp *DiffMatchPatch) DiffLinesToRunes(text1, text2 string) ([]rune, []rune, []string) {
-	chars1, chars2, lineArray := dmp.diffLinesToIndexes(text1, text2)
-	return []rune(indexesToString(chars1)), []rune(indexesToString(chars2)), lineArray
-}
-
-// diffLinesToIndexes splits two texts into a list of indexes
-func (dmp *DiffMatchPatch) diffLinesToIndexes(text1, text2 string) ([]index, []index, []string) {
 	chars1, chars2, lineArray := dmp.diffLinesToStrings(text1, text2)
-	return chars1, chars2, lineArray
+	return []rune(chars1), []rune(chars2), lineArray
 }
 
 // DiffCharsToLines rehydrates the text in a diff from a string of line hashes to real lines of text.
 func (dmp *DiffMatchPatch) DiffCharsToLines(diffs []Diff, lineArray []string) []Diff {
 	hydrated := make([]Diff, 0, len(diffs))
 	for _, aDiff := range diffs {
-<<<<<<< HEAD
 		runes := []rune(aDiff.Text)
 		text := make([]string, len(runes))
 
 		for i, r := range runes {
 			text[i] = lineArray[runeToInt(r)]
-=======
-		var sb strings.Builder
-		for _, i := range stringToIndex(aDiff.Text) {
-			sb.WriteString(lineArray[i])
->>>>>>> db9db176
-		}
-		aDiff.Text = sb.String()
+		}
+
+		aDiff.Text = strings.Join(text, "")
 		hydrated = append(hydrated, aDiff)
 	}
 	return hydrated
@@ -1329,8 +1319,7 @@
 }
 
 // diffLinesToStrings splits two texts into a list of strings. Each string represents one line.
-func (dmp *DiffMatchPatch) diffLinesToStrings(text1, text2 string) ([]index, []index, []string) {
-	// '\x00' is a valid character, but various debuggers don't like it. So we'll insert a junk entry to avoid generating a null character.
+func (dmp *DiffMatchPatch) diffLinesToStrings(text1, text2 string) (string, string, []string) {
 	lineArray := []string{""} // e.g. lineArray[4] == 'Hello\n'
 
 	lineHash := make(map[string]int)
@@ -1338,12 +1327,11 @@
 	strIndexArray1 := dmp.diffLinesToStringsMunge(text1, &lineArray, lineHash)
 	strIndexArray2 := dmp.diffLinesToStringsMunge(text2, &lineArray, lineHash)
 
-	return strIndexArray1, strIndexArray2, lineArray
-}
-
-// diffLinesToStringsMunge splits a text into an array of strings, and reduces the texts to a []string.
-func (dmp *DiffMatchPatch) diffLinesToStringsMunge(text string, lineArray *[]string, lineHash map[string]int) []uint32 {
-	// Walk the text, pulling out a substring for each line. text.split('\n') would would temporarily double our memory footprint. Modifying text would create many large strings to garbage collect.
+	return intArrayToString(strIndexArray1), intArrayToString(strIndexArray2), lineArray
+}
+
+// diffLinesToStringsMunge splits a text into an array of strings, and reduces the texts to a []index.
+func (dmp *DiffMatchPatch) diffLinesToStringsMunge(text string, lineArray *[]string, lineHash map[string]int) []index {
 	lineStart := 0
 	lineEnd := -1
 	strs := []index{}
